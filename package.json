--- conflicted
+++ resolved
@@ -1,9 +1,5 @@
 {
   "name": "lint-staged",
-<<<<<<< HEAD
-  "version": "4.0.0-beta-2",
-=======
->>>>>>> b0204ee4
   "description": "Lint files staged by git",
   "main": "index.js",
   "bin": {
@@ -15,32 +11,23 @@
     "postinstall": "echo \"🚫💩 lint-staged installed! \nDo not forget to configure it. See https://github.com/okonet/lint-staged/blob/master/README.md\" && exit 0",
     "lint": "eslint .",
     "lint:fix": "npm run lint -- --fix",
-<<<<<<< HEAD
     "pre-commit": "node pre.js && node index.js",
     "post-commit": "node post.js",
-    "release": "npmpub",
-    "test": "mocha --compilers js:babel-register --require babel-polyfill ./test/*.spec.js",
-=======
-    "pre-commit": "node index.js",
     "test": "jest --coverage",
->>>>>>> b0204ee4
     "deps": "npm-check -s",
     "deps:update": "npm-check -u",
     "semantic-release": "semantic-release pre && npm publish && semantic-release post"
   },
-<<<<<<< HEAD
   "config": {
     "ghooks": {
       "pre-commit": "npm run pre-commit",
       "post-commit": "npm run post-commit"
     }
-=======
-  "pre-commit": "pre-commit",
+  },
   "greenkeeper": {
     "ignore": [
       "cosmiconfig"
     ]
->>>>>>> b0204ee4
   },
   "repository": {
     "type": "git",
@@ -68,25 +55,16 @@
   "dependencies": {
     "app-root-path": "^2.0.0",
     "cosmiconfig": "^1.1.0",
-<<<<<<< HEAD
-    "execa": "^0.5.0",
+    "execa": "^0.6.0",
     "ghooks": "^1.3.2",
-    "listr": "^0.6.0",
-=======
-    "execa": "^0.6.0",
     "listr": "^0.11.0",
->>>>>>> b0204ee4
     "minimatch": "^3.0.0",
     "npm-which": "^3.0.1",
     "staged-git-files": "0.0.4"
   },
   "devDependencies": {
     "babel-core": "^6.10.4",
-<<<<<<< HEAD
-    "babel-polyfill": "^6.16.0",
-=======
     "babel-jest": "^19.0.0",
->>>>>>> b0204ee4
     "babel-preset-es2015": "^6.9.0",
     "babel-preset-stage-0": "^6.5.0",
     "babel-register": "^6.16.3",
@@ -100,13 +78,6 @@
     "jsonlint": "^1.6.2",
     "jsonlint-cli": "^1.0.1",
     "npm-check": "^5.2.2",
-<<<<<<< HEAD
-    "npmpub": "^3.1.0",
-    "rewire": "^2.5.1",
-    "tmp": "^0.0.29"
-  }
-=======
-    "pre-commit": "^1.1.3",
     "semantic-release": "^6.3.2"
   },
   "config": {
@@ -115,5 +86,4 @@
     }
   },
   "version": "0.0.0-development"
->>>>>>> b0204ee4
 }